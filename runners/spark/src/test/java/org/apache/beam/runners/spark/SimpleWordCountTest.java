/*
 * Licensed to the Apache Software Foundation (ASF) under one
 * or more contributor license agreements.  See the NOTICE file
 * distributed with this work for additional information
 * regarding copyright ownership.  The ASF licenses this file
 * to you under the Apache License, Version 2.0 (the
 * "License"); you may not use this file except in compliance
 * with the License.  You may obtain a copy of the License at
 *
 *     http://www.apache.org/licenses/LICENSE-2.0
 *
 * Unless required by applicable law or agreed to in writing, software
 * distributed under the License is distributed on an "AS IS" BASIS,
 * WITHOUT WARRANTIES OR CONDITIONS OF ANY KIND, either express or implied.
 * See the License for the specific language governing permissions and
 * limitations under the License.
 */

package org.apache.beam.runners.spark;

import static org.hamcrest.Matchers.containsInAnyOrder;
import static org.junit.Assert.assertThat;

import org.apache.beam.runners.spark.examples.WordCount;
import org.apache.beam.sdk.Pipeline;
import org.apache.beam.sdk.coders.StringUtf8Coder;
import org.apache.beam.sdk.io.TextIO;
import org.apache.beam.sdk.options.PipelineOptionsFactory;
import org.apache.beam.sdk.testing.PAssert;
import org.apache.beam.sdk.transforms.Create;
import org.apache.beam.sdk.transforms.MapElements;
import org.apache.beam.sdk.values.PCollection;

import com.google.common.collect.ImmutableSet;
import com.google.common.collect.Sets;

import org.apache.commons.io.FileUtils;
import org.junit.Rule;
import org.junit.Test;
import org.junit.rules.TemporaryFolder;

import java.io.File;
import java.util.Arrays;
import java.util.List;
import java.util.Set;

/**
 * Simple word count test.
 */
public class SimpleWordCountTest {
  private static final String[] WORDS_ARRAY = {
      "hi there", "hi", "hi sue bob",
      "hi sue", "", "bob hi"};
  private static final List<String> WORDS = Arrays.asList(WORDS_ARRAY);
  private static final Set<String> EXPECTED_COUNT_SET =
      ImmutableSet.of("hi: 5", "there: 1", "sue: 2", "bob: 2");

  @Test
  public void testInMem() throws Exception {
    SparkPipelineOptions options = PipelineOptionsFactory.as(SparkPipelineOptions.class);
    options.setRunner(SparkRunner.class);
    Pipeline p = Pipeline.create(options);
    PCollection<String> inputWords = p.apply(Create.of(WORDS).withCoder(StringUtf8Coder
        .of()));
    PCollection<String> output = inputWords.apply(new WordCount.CountWords())
        .apply(MapElements.via(new WordCount.FormatAsTextFn()));

    PAssert.that(output).containsInAnyOrder(EXPECTED_COUNT_SET);

    EvaluationResult res = (EvaluationResult) p.run();
    res.close();
  }

  @Rule
  public TemporaryFolder testFolder = new TemporaryFolder();

  @Test
  public void testOutputFile() throws Exception {
    SparkPipelineOptions options = PipelineOptionsFactory.as(SparkPipelineOptions.class);
    options.setRunner(SparkRunner.class);
    Pipeline p = Pipeline.create(options);
    PCollection<String> inputWords = p.apply(Create.of(WORDS).withCoder(StringUtf8Coder
        .of()));
    PCollection<String> output = inputWords.apply(new WordCount.CountWords())
        .apply(MapElements.via(new WordCount.FormatAsTextFn()));

    File outputFile = testFolder.newFile();
    output.apply("WriteCounts", TextIO.Write.to(outputFile.getAbsolutePath()).withoutSharding());

    EvaluationResult res = (EvaluationResult) p.run();
    res.close();

    assertThat(Sets.newHashSet(FileUtils.readLines(outputFile)),
        containsInAnyOrder(EXPECTED_COUNT_SET.toArray()));
  }
<<<<<<< HEAD

  /**
   * A DoFn that tokenizes lines of text into individual words.
   */
  static class ExtractWordsFn extends DoFn<String, String> {
    private static final Pattern WORD_BOUNDARY = Pattern.compile("[^a-zA-Z']+");
    private final Aggregator<Long, Long> emptyLines =
        createAggregator("emptyLines", new Sum.SumLongFn());

    @Override
    public void processElement(ProcessContext c) {
      // Split the line into words.
      String[] words = WORD_BOUNDARY.split(c.element());

      // Keep track of the number of lines without any words encountered while tokenizing.
      // This aggregator is visible in the monitoring UI when run using DataflowRunner.
      if (words.length == 0) {
        emptyLines.addValue(1L);
      }

      // Output each word encountered into the output PCollection.
      for (String word : words) {
        if (!word.isEmpty()) {
          c.output(word);
        }
      }
    }
  }

  /**
   * A DoFn that converts a Word and Count into a printable string.
   */
  private static class FormatCountsFn extends DoFn<KV<String, Long>, String> {
    @Override
    public void processElement(ProcessContext c) {
      c.output(c.element().getKey() + ": " + c.element().getValue());
    }
  }

  /**
   * A {@link PTransform} counting words.
   */
  public static class CountWords extends PTransform<PCollection<String>, PCollection<String>> {
    @Override
    public PCollection<String> apply(PCollection<String> lines) {

      // Convert lines of text into individual words.
      PCollection<String> words = lines.apply(
          ParDo.of(new ExtractWordsFn()));

      // Count the number of times each word occurs.
      PCollection<KV<String, Long>> wordCounts =
          words.apply(Count.<String>perElement());

      // Format each word and count into a printable string.

      return wordCounts.apply(ParDo.of(new FormatCountsFn()));
    }

  }
=======
>>>>>>> c584b37b
}<|MERGE_RESOLUTION|>--- conflicted
+++ resolved
@@ -93,67 +93,4 @@
     assertThat(Sets.newHashSet(FileUtils.readLines(outputFile)),
         containsInAnyOrder(EXPECTED_COUNT_SET.toArray()));
   }
-<<<<<<< HEAD
-
-  /**
-   * A DoFn that tokenizes lines of text into individual words.
-   */
-  static class ExtractWordsFn extends DoFn<String, String> {
-    private static final Pattern WORD_BOUNDARY = Pattern.compile("[^a-zA-Z']+");
-    private final Aggregator<Long, Long> emptyLines =
-        createAggregator("emptyLines", new Sum.SumLongFn());
-
-    @Override
-    public void processElement(ProcessContext c) {
-      // Split the line into words.
-      String[] words = WORD_BOUNDARY.split(c.element());
-
-      // Keep track of the number of lines without any words encountered while tokenizing.
-      // This aggregator is visible in the monitoring UI when run using DataflowRunner.
-      if (words.length == 0) {
-        emptyLines.addValue(1L);
-      }
-
-      // Output each word encountered into the output PCollection.
-      for (String word : words) {
-        if (!word.isEmpty()) {
-          c.output(word);
-        }
-      }
-    }
-  }
-
-  /**
-   * A DoFn that converts a Word and Count into a printable string.
-   */
-  private static class FormatCountsFn extends DoFn<KV<String, Long>, String> {
-    @Override
-    public void processElement(ProcessContext c) {
-      c.output(c.element().getKey() + ": " + c.element().getValue());
-    }
-  }
-
-  /**
-   * A {@link PTransform} counting words.
-   */
-  public static class CountWords extends PTransform<PCollection<String>, PCollection<String>> {
-    @Override
-    public PCollection<String> apply(PCollection<String> lines) {
-
-      // Convert lines of text into individual words.
-      PCollection<String> words = lines.apply(
-          ParDo.of(new ExtractWordsFn()));
-
-      // Count the number of times each word occurs.
-      PCollection<KV<String, Long>> wordCounts =
-          words.apply(Count.<String>perElement());
-
-      // Format each word and count into a printable string.
-
-      return wordCounts.apply(ParDo.of(new FormatCountsFn()));
-    }
-
-  }
-=======
->>>>>>> c584b37b
 }