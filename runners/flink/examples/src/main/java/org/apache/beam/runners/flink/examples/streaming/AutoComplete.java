--- conflicted
+++ resolved
@@ -378,10 +378,7 @@
     options.setNumberOfExecutionRetries(5);
     options.setExecutionRetryDelay(3000L);
     options.setRunner(FlinkRunner.class);
-<<<<<<< HEAD
-=======
-
->>>>>>> c584b37b
+
 
     WindowFn<Object, ?> windowFn =
         FixedWindows.of(Duration.standardSeconds(options.getWindowSize()));
