/*
 * Licensed to the Apache Software Foundation (ASF) under one
 * or more contributor license agreements.  See the NOTICE file
 * distributed with this work for additional information
 * regarding copyright ownership.  The ASF licenses this file
 * to you under the Apache License, Version 2.0 (the
 * "License"); you may not use this file except in compliance
 * with the License.  You may obtain a copy of the License at
 *
 *     http://www.apache.org/licenses/LICENSE-2.0
 *
 * Unless required by applicable law or agreed to in writing, software
 * distributed under the License is distributed on an "AS IS" BASIS,
 * WITHOUT WARRANTIES OR CONDITIONS OF ANY KIND, either express or implied.
 * See the License for the specific language governing permissions and
 * limitations under the License.
 */
package org.apache.beam.sdk.transforms;

import static org.hamcrest.Matchers.containsInAnyOrder;
import static org.hamcrest.Matchers.equalTo;
import static org.hamcrest.Matchers.hasItems;
import static org.junit.Assert.assertFalse;
import static org.junit.Assert.assertThat;
import static org.junit.Assert.assertTrue;

<<<<<<< HEAD
import org.apache.beam.sdk.transforms.windowing.GlobalWindow;
import org.apache.beam.sdk.transforms.windowing.IntervalWindow;
=======
import org.apache.beam.sdk.coders.VarIntCoder;
import org.apache.beam.sdk.testing.TestPipeline;
import org.apache.beam.sdk.transforms.windowing.GlobalWindow;
import org.apache.beam.sdk.transforms.windowing.IntervalWindow;
import org.apache.beam.sdk.util.PCollectionViews;
import org.apache.beam.sdk.util.WindowingStrategy;
import org.apache.beam.sdk.values.PCollectionView;
>>>>>>> c584b37b
import org.apache.beam.sdk.values.TimestampedValue;

import org.hamcrest.Matchers;
import org.joda.time.Instant;
import org.junit.Test;
import org.junit.runner.RunWith;
import org.junit.runners.JUnit4;

import java.util.List;

/**
 * Tests for {@link DoFnTester}.
 */
@RunWith(JUnit4.class)
public class DoFnTesterTest {

  @Test
  public void processElement() throws Exception {
    CounterDoFn counterDoFn = new CounterDoFn();
    DoFnTester<Long, String> tester = DoFnTester.of(counterDoFn);

    tester.processElement(1L);

    List<String> take = tester.takeOutputElements();

    assertThat(take, hasItems("1"));

    // Following takeOutputElements(), neither takeOutputElements()
    // nor peekOutputElements() return anything.
    assertTrue(tester.takeOutputElements().isEmpty());
    assertTrue(tester.peekOutputElements().isEmpty());

    // processElement() caused startBundle() to be called, but finishBundle() was never called.
    CounterDoFn deserializedDoFn = (CounterDoFn) tester.fn;
    assertTrue(deserializedDoFn.wasStartBundleCalled());
    assertFalse(deserializedDoFn.wasFinishBundleCalled());
  }

  @Test
  public void processElementsWithPeeks() throws Exception {
    CounterDoFn counterDoFn = new CounterDoFn();
    DoFnTester<Long, String> tester = DoFnTester.of(counterDoFn);

    // Explicitly call startBundle().
    tester.startBundle();

    // verify startBundle() was called but not finishBundle().
    CounterDoFn deserializedDoFn = (CounterDoFn) tester.fn;
    assertTrue(deserializedDoFn.wasStartBundleCalled());
    assertFalse(deserializedDoFn.wasFinishBundleCalled());

    // process a couple of elements.
    tester.processElement(1L);
    tester.processElement(2L);

    // peek the first 2 outputs.
    List<String> peek = tester.peekOutputElements();
    assertThat(peek, hasItems("1", "2"));

    // process a couple more.
    tester.processElement(3L);
    tester.processElement(4L);

    // peek all the outputs so far.
    peek = tester.peekOutputElements();
    assertThat(peek, hasItems("1", "2", "3", "4"));
    // take the outputs.
    List<String> take = tester.takeOutputElements();
    assertThat(take, hasItems("1", "2", "3", "4"));

    // Following takeOutputElements(), neither takeOutputElements()
    // nor peekOutputElements() return anything.
    assertTrue(tester.peekOutputElements().isEmpty());
    assertTrue(tester.takeOutputElements().isEmpty());

    // verify finishBundle() hasn't been called yet.
    assertTrue(deserializedDoFn.wasStartBundleCalled());
    assertFalse(deserializedDoFn.wasFinishBundleCalled());

    // process a couple more.
    tester.processElement(5L);
    tester.processElement(6L);

    // peek and take now have only the 2 last outputs.
    peek = tester.peekOutputElements();
    assertThat(peek, hasItems("5", "6"));
    take = tester.takeOutputElements();
    assertThat(take, hasItems("5", "6"));

    tester.finishBundle();

    // verify finishBundle() was called.
    assertTrue(deserializedDoFn.wasStartBundleCalled());
    assertTrue(deserializedDoFn.wasFinishBundleCalled());
  }

  @Test
  public void processBatch() throws Exception {
    CounterDoFn counterDoFn = new CounterDoFn();
    DoFnTester<Long, String> tester = DoFnTester.of(counterDoFn);

    // processBundle() returns all the output like takeOutputElements().
    List<String> take = tester.processBundle(1L, 2L, 3L, 4L);

    assertThat(take, hasItems("1", "2", "3", "4"));

    // peek now returns nothing.
    assertTrue(tester.peekOutputElements().isEmpty());

    // verify startBundle() and finishBundle() were both called.
    CounterDoFn deserializedDoFn = (CounterDoFn) tester.fn;
    assertTrue(deserializedDoFn.wasStartBundleCalled());
    assertTrue(deserializedDoFn.wasFinishBundleCalled());
  }

  @Test
  public void processElementWithTimestamp() throws Exception {
    CounterDoFn counterDoFn = new CounterDoFn();
    DoFnTester<Long, String> tester = DoFnTester.of(counterDoFn);

    tester.processElement(1L);
    tester.processElement(2L);

    List<TimestampedValue<String>> peek = tester.peekOutputElementsWithTimestamp();
<<<<<<< HEAD
    TimestampedValue<String> one =
        TimestampedValue.of("1", new Instant(1000L));
    TimestampedValue<String> two =
        TimestampedValue.of("2", new Instant(2000L));
=======
    TimestampedValue<String> one = TimestampedValue.of("1", new Instant(1000L));
    TimestampedValue<String> two = TimestampedValue.of("2", new Instant(2000L));
>>>>>>> c584b37b
    assertThat(peek, hasItems(one, two));

    tester.processElement(3L);
    tester.processElement(4L);

<<<<<<< HEAD
    TimestampedValue<String> three =
        TimestampedValue.of("3", new Instant(3000L));
    TimestampedValue<String> four =
        TimestampedValue.of("4", new Instant(4000L));
=======
    TimestampedValue<String> three = TimestampedValue.of("3", new Instant(3000L));
    TimestampedValue<String> four = TimestampedValue.of("4", new Instant(4000L));
>>>>>>> c584b37b
    peek = tester.peekOutputElementsWithTimestamp();
    assertThat(peek, hasItems(one, two, three, four));
    List<TimestampedValue<String>> take = tester.takeOutputElementsWithTimestamp();
    assertThat(take, hasItems(one, two, three, four));

    // Following takeOutputElementsWithTimestamp(), neither takeOutputElementsWithTimestamp()
    // nor peekOutputElementsWithTimestamp() return anything.
    assertTrue(tester.takeOutputElementsWithTimestamp().isEmpty());
    assertTrue(tester.peekOutputElementsWithTimestamp().isEmpty());

    // peekOutputElements() and takeOutputElements() also return nothing.
    assertTrue(tester.peekOutputElements().isEmpty());
    assertTrue(tester.takeOutputElements().isEmpty());
  }

  @Test
  public void getAggregatorValuesShouldGetValueOfCounter() throws Exception {
    CounterDoFn counterDoFn = new CounterDoFn();
    DoFnTester<Long, String> tester = DoFnTester.of(counterDoFn);
    tester.processBundle(1L, 2L, 4L, 8L);

    Long aggregatorVal = tester.getAggregatorValue(counterDoFn.agg);

    assertThat(aggregatorVal, equalTo(15L));
  }

  @Test
  public void getAggregatorValuesWithEmptyCounterShouldSucceed() throws Exception {
    CounterDoFn counterDoFn = new CounterDoFn();
    DoFnTester<Long, String> tester = DoFnTester.of(counterDoFn);
    tester.processBundle();
    Long aggregatorVal = tester.getAggregatorValue(counterDoFn.agg);
    // empty bundle
    assertThat(aggregatorVal, equalTo(0L));
  }

  @Test
  public void getAggregatorValuesInStartFinishBundleShouldGetValues() throws Exception {
    CounterDoFn fn = new CounterDoFn(1L, 2L);
    DoFnTester<Long, String> tester = DoFnTester.of(fn);
    tester.processBundle(0L, 0L);

    Long aggValue = tester.getAggregatorValue(fn.agg);
    assertThat(aggValue, equalTo(1L + 2L));
  }

  @Test
  public void peekValuesInWindow() throws Exception {
    CounterDoFn fn = new CounterDoFn(1L, 2L);
    DoFnTester<Long, String> tester = DoFnTester.of(fn);

    tester.startBundle();
    tester.processElement(1L);
    tester.processElement(2L);
    tester.finishBundle();

<<<<<<< HEAD
    assertThat(tester.peekOutputElementsInWindow(GlobalWindow.INSTANCE),
        containsInAnyOrder(TimestampedValue.of("1", new Instant(1000L)),
            TimestampedValue.of("2", new Instant(2000L))));
    assertThat(tester.peekOutputElementsInWindow(
        new IntervalWindow(new Instant(0L), new Instant(10L))),
        Matchers.<TimestampedValue<String>>emptyIterable());
  }

=======
    assertThat(
        tester.peekOutputElementsInWindow(GlobalWindow.INSTANCE),
        containsInAnyOrder(
            TimestampedValue.of("1", new Instant(1000L)),
            TimestampedValue.of("2", new Instant(2000L))));
    assertThat(
        tester.peekOutputElementsInWindow(new IntervalWindow(new Instant(0L), new Instant(10L))),
        Matchers.<TimestampedValue<String>>emptyIterable());
  }

  @Test
  public void fnWithSideInputDefault() throws Exception {
    final PCollectionView<Integer> value =
        PCollectionViews.singletonView(
            TestPipeline.create(), WindowingStrategy.globalDefault(), true, 0, VarIntCoder.of());
    OldDoFn<Integer, Integer> fn = new SideInputDoFn(value);

    DoFnTester<Integer, Integer> tester = DoFnTester.of(fn);

    tester.processElement(1);
    tester.processElement(2);
    tester.processElement(4);
    tester.processElement(8);
    assertThat(tester.peekOutputElements(), containsInAnyOrder(0, 0, 0, 0));
  }

  @Test
  public void fnWithSideInputExplicit() throws Exception {
    final PCollectionView<Integer> value =
        PCollectionViews.singletonView(
            TestPipeline.create(), WindowingStrategy.globalDefault(), true, 0, VarIntCoder.of());
    OldDoFn<Integer, Integer> fn = new SideInputDoFn(value);

    DoFnTester<Integer, Integer> tester = DoFnTester.of(fn);
    tester.setSideInput(value, GlobalWindow.INSTANCE, -2);
    tester.processElement(16);
    tester.processElement(32);
    tester.processElement(64);
    tester.processElement(128);
    tester.finishBundle();

    assertThat(tester.peekOutputElements(), containsInAnyOrder(-2, -2, -2, -2));
  }

  private static class SideInputDoFn extends OldDoFn<Integer, Integer> {
    private final PCollectionView<Integer> value;

    private SideInputDoFn(PCollectionView<Integer> value) {
      this.value = value;
    }

    @Override
    public void processElement(ProcessContext c) throws Exception {
      c.output(c.sideInput(value));
    }
  }

>>>>>>> c584b37b
  /**
   * A OldDoFn that adds values to an aggregator and converts input to String in processElement.
   */
  private static class CounterDoFn extends OldDoFn<Long, String> {
    Aggregator<Long, Long> agg = createAggregator("ctr", new Sum.SumLongFn());
    private final long startBundleVal;
    private final long finishBundleVal;
    private boolean startBundleCalled;
    private boolean finishBundleCalled;

    public CounterDoFn() {
      this(0L, 0L);
    }

    public CounterDoFn(long start, long finish) {
      this.startBundleVal = start;
      this.finishBundleVal = finish;
    }

    @Override
    public void startBundle(Context c) {
      agg.addValue(startBundleVal);
      startBundleCalled = true;
    }

    @Override
    public void processElement(ProcessContext c) throws Exception {
      agg.addValue(c.element());
      Instant instant = new Instant(1000L * c.element());
      c.outputWithTimestamp(c.element().toString(), instant);
    }

    @Override
    public void finishBundle(Context c) {
      agg.addValue(finishBundleVal);
      finishBundleCalled = true;
    }

    boolean wasStartBundleCalled() {
      return startBundleCalled;
    }

    boolean wasFinishBundleCalled() {
      return finishBundleCalled;
    }
  }
}<|MERGE_RESOLUTION|>--- conflicted
+++ resolved
@@ -24,10 +24,6 @@
 import static org.junit.Assert.assertThat;
 import static org.junit.Assert.assertTrue;
 
-<<<<<<< HEAD
-import org.apache.beam.sdk.transforms.windowing.GlobalWindow;
-import org.apache.beam.sdk.transforms.windowing.IntervalWindow;
-=======
 import org.apache.beam.sdk.coders.VarIntCoder;
 import org.apache.beam.sdk.testing.TestPipeline;
 import org.apache.beam.sdk.transforms.windowing.GlobalWindow;
@@ -35,7 +31,6 @@
 import org.apache.beam.sdk.util.PCollectionViews;
 import org.apache.beam.sdk.util.WindowingStrategy;
 import org.apache.beam.sdk.values.PCollectionView;
->>>>>>> c584b37b
 import org.apache.beam.sdk.values.TimestampedValue;
 
 import org.hamcrest.Matchers;
@@ -160,29 +155,15 @@
     tester.processElement(2L);
 
     List<TimestampedValue<String>> peek = tester.peekOutputElementsWithTimestamp();
-<<<<<<< HEAD
-    TimestampedValue<String> one =
-        TimestampedValue.of("1", new Instant(1000L));
-    TimestampedValue<String> two =
-        TimestampedValue.of("2", new Instant(2000L));
-=======
     TimestampedValue<String> one = TimestampedValue.of("1", new Instant(1000L));
     TimestampedValue<String> two = TimestampedValue.of("2", new Instant(2000L));
->>>>>>> c584b37b
     assertThat(peek, hasItems(one, two));
 
     tester.processElement(3L);
     tester.processElement(4L);
 
-<<<<<<< HEAD
-    TimestampedValue<String> three =
-        TimestampedValue.of("3", new Instant(3000L));
-    TimestampedValue<String> four =
-        TimestampedValue.of("4", new Instant(4000L));
-=======
     TimestampedValue<String> three = TimestampedValue.of("3", new Instant(3000L));
     TimestampedValue<String> four = TimestampedValue.of("4", new Instant(4000L));
->>>>>>> c584b37b
     peek = tester.peekOutputElementsWithTimestamp();
     assertThat(peek, hasItems(one, two, three, four));
     List<TimestampedValue<String>> take = tester.takeOutputElementsWithTimestamp();
@@ -239,16 +220,6 @@
     tester.processElement(2L);
     tester.finishBundle();
 
-<<<<<<< HEAD
-    assertThat(tester.peekOutputElementsInWindow(GlobalWindow.INSTANCE),
-        containsInAnyOrder(TimestampedValue.of("1", new Instant(1000L)),
-            TimestampedValue.of("2", new Instant(2000L))));
-    assertThat(tester.peekOutputElementsInWindow(
-        new IntervalWindow(new Instant(0L), new Instant(10L))),
-        Matchers.<TimestampedValue<String>>emptyIterable());
-  }
-
-=======
     assertThat(
         tester.peekOutputElementsInWindow(GlobalWindow.INSTANCE),
         containsInAnyOrder(
@@ -306,7 +277,6 @@
     }
   }
 
->>>>>>> c584b37b
   /**
    * A OldDoFn that adds values to an aggregator and converts input to String in processElement.
    */
