--- conflicted
+++ resolved
@@ -341,15 +341,9 @@
 
       # Compressed data includes a 4-byte CRC32 checksum which we verify.
       # We take care to avoid extra copies of data while slicing large objects
-<<<<<<< HEAD
       # by use of a memoryview.
       result = snappy.decompress(memoryview(data)[:-4])
-      avroio.BinaryDecoder(cStringIO.StringIO(data[-4:])).check_crc32(result)
-=======
-      # by use of a buffer.
-      result = snappy.decompress(buffer(data)[:-4])
       avroio.BinaryDecoder(io.BytesIO(data[-4:])).check_crc32(result)
->>>>>>> a0e0908e
       return result
     else:
       raise ValueError('Unknown codec: %r' % codec)
